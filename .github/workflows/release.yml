# Copyright 2021 IBM Corp.
# SPDX-License-Identifier: Apache-2.0

name: "Release"

on:
  workflow_dispatch:
    inputs:
      release-version:
        description: 'The release version to be used'
        required: false
      next-version:
        description: 'The next version to be used (make sure to use SNAPSHOT)'
        required: false

jobs:
  release:
    if: github.repository == 'xskipper-io/xskipper'
    runs-on: ubuntu-latest
    steps:
      - name: Checkout Xskipper repository
        uses: actions/checkout@v2
        with:
          token: ${{ secrets.CI_TOKEN }}
      - name: Set up JDK 1.8
        uses: actions/setup-java@v1
        with:
          java-version: 1.8
      - name: Install Python 3.7
        uses: actions/setup-python@v2
        with:
          python-version: 3.7
          architecture: x64
      - name: Install Python packages (Python 3.7)
        run: |
<<<<<<< HEAD
          python3.7 -m pip install pypandoc
          python3.7 -m pip install "pyspark==2.4.7"
=======
          python3.7 -m pip install pyspark==3.0.1
>>>>>>> 42e18522
      - name: Run Python tests
        run: python3.7 run-tests.py
      - if: |
          github.event.inputs.release-version != '' &&
          github.event.inputs.next-version != ''
        name: Release
        env:
          NEXUS_USER: ${{ secrets.NEXUS_USER }}
          NEXUS_PW: ${{ secrets.NEXUS_PW }}
          PGP_PASSPHRASE: ${{ secrets.PGP_PASSPHRASE }}
          PGP_SECRET: ${{ secrets.PGP_SECRET }}
          GIT_REF: ${{ matrix.branch }}
        run: |
          echo $PGP_SECRET | base64 --decode | gpg --batch --import
          git clean -f
          git config --global user.email "xskipperci@gmail.com"
          git config --global user.name "Xskipper CI"
          # capture release version before doing release for site publishing
          SITE_VERSION=${{ github.event.inputs.release-version }}
          [[ -z "$SITE_VERSION" ]] && echo "ERROR: SITE_VERSION var is empty" && exit -1
          build/sbt 'release release-version ${{ github.event.inputs.release-version }} next-version ${{ github.event.inputs.next-version }}'
          git push
      - if: |
          github.event.inputs.release-version == '' &&
          github.event.inputs.next-version == ''
        name: Release
        env:
          NEXUS_USER: ${{ secrets.NEXUS_USER }}
          NEXUS_PW: ${{ secrets.NEXUS_PW }}
          PGP_PASSPHRASE: ${{ secrets.PGP_PASSPHRASE }}
          PGP_SECRET: ${{ secrets.PGP_SECRET }}
          GIT_REF: ${{ matrix.branch }}
        run: |
          echo $PGP_SECRET | base64 --decode | gpg --batch --import
          git clean -f
          git config --global user.email "xskipperci@gmail.com"
          git config --global user.name "Xskipper CI"
          # capture release version before doing release for site publishing
          SITE_VERSION=`sed -n 's/version in ThisBuild := "\(.*\)-SNAPSHOT"/\1/p' version.sbt`
          [[ -z "$SITE_VERSION" ]] && echo "ERROR: SITE_VERSION var is empty" && exit -1
          build/sbt 'release with-defaults'
          git push
      - name: Publish site version
        working-directory: ./site
        run: |
          pip install mkdocs-material
          pip install mkdocs-redirects
          pip install mike
          git config --global user.email "xskipperci@gmail.com"
          git config --global user.name "Xskipper CI"
          git fetch origin xskipper-site
          mike deploy --push --remote origin --branch xskipper-site $SITE_VERSION
          mike set-default --push --remote origin --branch xskipper-site $SITE_VERSION
      - name: Draft Release
        uses: release-drafter/release-drafter@v5
        env:
          GITHUB_TOKEN: ${{ secrets.GITHUB_TOKEN }}<|MERGE_RESOLUTION|>--- conflicted
+++ resolved
@@ -33,12 +33,8 @@
           architecture: x64
       - name: Install Python packages (Python 3.7)
         run: |
-<<<<<<< HEAD
           python3.7 -m pip install pypandoc
           python3.7 -m pip install "pyspark==2.4.7"
-=======
-          python3.7 -m pip install pyspark==3.0.1
->>>>>>> 42e18522
       - name: Run Python tests
         run: python3.7 run-tests.py
       - if: |
